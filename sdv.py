--- conflicted
+++ resolved
@@ -334,7 +334,6 @@
                 _print_level("[~] line: [%s]\tissue: %s", 2,
                             node['line_number'], node['problem'])
 
-<<<<<<< HEAD
         not_latest_version = warnings.get('not_latest_version')
         if not_latest_version:
             _print_level("[#] Latest Version Issues", 1)
@@ -344,8 +343,7 @@
                             node['should_be'],
                             node['is_instead'])
 
-=======
->>>>>>> 21c8c58f
+
         vocab_suggestions = warnings.get('vocab_suggestions')
         if vocab_suggestions:
             _print_level("[#] Vocab suggestions", 1)
